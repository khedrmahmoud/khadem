--- conflicted
+++ resolved
@@ -1,5 +1,3 @@
-<<<<<<< HEAD
-=======
 ## 1.1.1-beta
 
 ### Bug Fixes & Improvements
@@ -21,7 +19,6 @@
 - Improved shutdown handling
 - Cleaner error reporting
 
->>>>>>> bf76ff80
 ## 1.1.0-beta
 
 ### Major Features
