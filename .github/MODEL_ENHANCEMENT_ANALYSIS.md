# Khadem Model System Enhancement Analysis

**Date:** October 5, 2025  
**Current Branch:** dev  
**Purpose:** Comprehensive analysis and enhancement plan for the Khadem ORM model system

---

## 📊 Current State Analysis

### Existing Components

#### 1. **KhademModel** (Core Abstract Class)
**Location:** `lib/src/core/database/model_base/khadem_model.dart`

**Current Features:**
- ✅ Basic CRUD operations (`save()`, `delete()`, `refresh()`)
- ✅ Relation loading (`load()`, `loadRelation()`, `loadMissing()`)
- ✅ JSON serialization (`toJson()`, `fromJson()`)
- ✅ Computed properties (`computed` map, `getComputedAttribute()`)
- ✅ Hidden attributes (`hidden` list)
- ✅ Appended attributes (`appends` list)
- ✅ Type casting (`casts` map)
- ✅ Fillable fields (`fillable` list)
- ✅ Attribute visibility (`makeVisible()`, `makeHidden()`)
- ✅ Selective serialization (`only()`, `except()`)
- ✅ Query builder access (`query` getter)

**Current Limitations:**
- ❌ Computed properties are synchronous only (no `Future<dynamic>` support) ✅ **FIXED**
- ❌ Relations not directly accessible as model properties (IN PROGRESS)
- ❌ No `guarded` (blacklist) mechanism for mass assignment ✅ **FIXED**
- ❌ No `protected` attributes ✅ **FIXED**
- ❌ No query scopes
- ❌ No soft delete support
- ❌ No automatic timestamps (`created_at`, `updated_at`)
- ❌ No model observers/lifecycle hooks (only events)
- ❌ `fillable` is whitelist-only, no flexible mass assignment control ✅ **FIXED**

#### 2. **RelationModel** (Relation Management)
**Location:** `lib/src/core/database/model_base/relation_model.dart`

**Current Features:**
- ✅ Relation storage (`set()`, `get()`)
- ✅ Loaded state checking (`isLoaded()`)
- ✅ Relation serialization (`toJson()`)

**Current Limitations:**
- ❌ Relations stored in internal `_loaded` map, not directly accessible
- ❌ No typed getters (always returns `dynamic`)
- ❌ No lazy loading when accessing unloaded relations
- ❌ Cannot access relations like `model.posts` or `model.user`
- ❌ Must use `getRelation('posts')` which is verbose

**Example Problem:**
```dart
// Current (verbose and untyped):
final users = (chatRoom.getRelation('users') as List<ChatRoomUser>)
    .firstWhere((user) => user.id != currentUserId);
    
// Desired (clean and typed):
final users = chatRoom.users
    .firstWhere((user) => user.id != currentUserId);
```

#### 3. **JsonModel** (Serialization)
**Location:** `lib/src/core/database/model_base/json_model.dart`

**Current Features:**
- ✅ Raw data storage
- ✅ Type casting (`DateTime`, `int`, `double`, `bool`, `Blob`)
- ✅ JSON serialization with hidden fields
- ✅ Computed attribute inclusion
- ✅ Database JSON generation (fillable only)

**Current Limitations:**
- ❌ No support for custom casters
- ❌ No array/collection casting
- ❌ No encrypted attribute support
- ❌ No automatic date formatting
- ❌ Computed properties can't be async ✅ **FIXED**

#### 4. **DatabaseModel** (Persistence)
**Location:** `lib/src/core/database/model_base/database_model.dart`

**Current Features:**
- ✅ Save (insert/update)
- ✅ Delete
- ✅ Find by ID
- ✅ Refresh from database
- ✅ Basic validation (column names, operators)
- ✅ Events (beforeCreate, afterCreate, etc.)

**Current Limitations:**
- ❌ No soft delete support
- ❌ No timestamps handling (`created_at`, `updated_at`)
- ❌ No batch operations
- ❌ No upsert functionality
- ❌ Delete is hard delete only

#### 5. **EventModel** (Lifecycle Events)
**Location:** `lib/src/core/database/model_base/event_model.dart`

**Current Features:**
- ✅ Event firing for CRUD operations
- ✅ Before/after hooks (creating, created, updating, updated, deleting, deleted)

**Current Limitations:**
- ❌ No model observers pattern
- ❌ No way to halt operations (e.g., prevent delete)
- ❌ No retrieving/retrieved events
- ❌ No saving/saved events

#### 6. **EagerLoader** (Relation Loading)
**Location:** `lib/src/core/database/database_drivers/mysql/eager_loader.dart`

**Current Features:**
- ✅ Eager loading via `withRelations()`
- ✅ Nested relations (`'user.posts.comments'`)
- ✅ Pagination support
- ✅ Query constraints on relations
- ✅ All relation types (hasOne, hasMany, belongsTo, belongsToMany, morph)

**Current Limitations:**
- ❌ No `with()` method (only `withRelations()`)
- ❌ Loaded relations not directly accessible on model

---

## 🎯 Enhancement Goals

### Priority 1: Essential Enhancements

#### 1.1 Model-Level Default Eager Loading (`with` Property) ⭐⭐⭐
**Goal:** Define default relations to always eager load at model level

**Current:**
```dart
// Must manually eager load every time
final users = await User.query().withRelations(['posts', 'profile']).get();
final user = await User.query().withRelations(['posts']).findById(1);
```

**Desired:**
```dart
class User extends KhademModel<User> {
  // Define default relations to always load
  @override
  List<dynamic> get with => ['posts', 'profile'];
  
  // Or with nested relations
  @override
  List<dynamic> get with => ['posts.comments', 'profile', 'roles'];
}

// Now these automatically load posts and profile:
final users = await User.query().get(); // Auto-loads posts, profile
final user = await User.query().findById(1); // Auto-loads posts, profile

// Can still override/add more:
final users = await User.query()
    .withRelations(['followers']) // Adds to default 'with'
    .get(); // Loads: posts, profile, followers

// Or disable default loading:
final users = await User.query()
    .without(['posts']) // Exclude from default
    .get(); // Only loads: profile
```

**Implementation:**
- Add `List<dynamic> get with => []` property to `KhademModel`
- Modify query builder `get()`, `first()`, `findById()` to auto-apply model's `with` relations
- Add `without()` method to exclude specific default relations
- Add `withOnly()` method to replace (not add to) default relations

---

#### 1.2 Direct Relation Accessors ⭐⭐⭐
**Goal:** Access relations as model properties

**Current:**
```dart
final posts = user.getRelation('posts') as List<Post>;
final author = post.getRelation('author') as User?;
```

**Desired:**
```dart
final posts = user.posts; // List<Post>
final author = post.author; // User?

// With lazy loading:
final posts = await user.posts; // Auto-loads if not loaded
```

**Implementation Strategy:**
- Add `defineRelationAccessors()` method to generate getters
- Support both sync (if loaded) and async (lazy load) access
- Use code generation or manual getter definitions

**Example:**
```dart
class User extends KhademModel<User> {
  // Manual relation accessors
  List<Post> get posts => getRelation('posts') ?? [];
  Profile? get profile => getRelation('profile');
  
  // With lazy loading
  Future<List<Post>> get postsAsync async {
    if (!isRelationLoaded('posts')) {
      await loadRelation('posts');
    }
    return posts;
  }
}
```

---

#### 1.3 Async Computed Properties ⭐⭐⭐
**Goal:** Support `Future<dynamic>` in computed properties

**Current:**
```dart
Map<String, dynamic> get computed => {
  'full_name': () => '$firstName $lastName',
  'age': () => DateTime.now().year - birthYear,
};
```

**Desired:**
```dart
Map<String, dynamic> get computed => {
  'full_name': () => '$firstName $lastName',
  'posts_count': () async => await posts.length,
  'display_name': () async {
    if (type == 'private') {
      final users = await loadRelation('users');
      return users.first.name;
    }
    return name;
  },
};
```

**Implementation:**
- Change `computed` return type to allow `Function` or `Future<dynamic> Function()`
- Update `_getComputedAttribute()` to handle async functions
- Update `toJson()` to await async computed properties

---

#### 1.4 Guarded and Protected Attributes ⭐⭐
**Goal:** Flexible mass assignment protection

**Current:** Only `fillable` (whitelist)

**Desired:**
```dart
class User extends KhademModel<User> {
  // Whitelist approach
  @override
  List<String> get fillable => ['name', 'email', 'password'];
  
  // Blacklist approach (more flexible)
  @override
  List<String> get guarded => ['id', 'email_verified_at', 'remember_token'];
  
  // Protected from serialization
  @override
  List<String> get protected => ['password', 'remember_token'];
}
```

**Rules:**
- If `fillable` is not empty, use whitelist (current behavior)
- If `fillable` is empty and `guarded` is not empty, use blacklist
- If both empty, allow all fields
- `protected` fields never included in `toJson()`, only in `toDatabaseJson()`

---

### Priority 2: Advanced Features

#### 2.1 Query Scopes ⭐⭐
**Goal:** Reusable query constraints

**Desired:**
```dart
class User extends KhademModel<User> {
  // Define scopes
  QueryBuilderInterface<User> scopeActive(QueryBuilderInterface<User> query) {
    return query.where('active', '=', true);
  }
  
  QueryBuilderInterface<User> scopeVerified(QueryBuilderInterface<User> query) {
    return query.whereNotNull('email_verified_at');
  }
  
  QueryBuilderInterface<User> scopeRole(
    QueryBuilderInterface<User> query,
    String role,
  ) {
    return query.where('role', '=', role);
  }
}

// Usage:
final users = await User.query()
    .active()          // Applies scopeActive
    .verified()        // Applies scopeVerified
    .role('admin')     // Applies scopeRole
    .get();
```

**Implementation:**
- Add scope discovery mechanism
- Extend query builder to call scope methods
- Scope methods prefixed with `scope*` auto-register

---

#### 2.2 Soft Deletes ⭐⭐
**Goal:** Soft delete with `deleted_at` column

**Desired:**
```dart
class Post extends KhademModel<Post> with SoftDeletes {
  // Automatically adds deleted_at handling
}

// Usage:
await post.delete(); // Sets deleted_at, doesn't remove from DB
await post.forceDelete(); // Actually deletes from DB
await post.restore(); // Restores soft-deleted record

// Querying:
final posts = await Post.query().get(); // Excludes soft-deleted
final all = await Post.query().withTrashed().get(); // Includes soft-deleted
final trashed = await Post.query().onlyTrashed().get(); // Only soft-deleted
```

**Implementation:**
- Create `SoftDeletes` mixin
- Override `delete()` to set `deleted_at`
- Add `forceDelete()`, `restore()` methods
- Auto-add `whereNull('deleted_at')` to queries
- Add `withTrashed()`, `onlyTrashed()` query methods

---

#### 2.3 Timestamps ⭐⭐
**Goal:** Auto-manage `created_at` and `updated_at`

**Desired:**
```dart
class User extends KhademModel<User> with Timestamps {
  // Automatically handles created_at and updated_at
}

// Disable timestamps for specific model:
class Session extends KhademModel<Session> {
  @override
  bool get timestamps => false;
}

// Custom timestamp names:
class Post extends KhademModel<Post> with Timestamps {
  @override
  String get createdAtColumn => 'published_at';
  
  @override
  String get updatedAtColumn => 'modified_at';
}
```

**Implementation:**
- Create `Timestamps` mixin
- Auto-set `created_at` on insert
- Auto-set `updated_at` on update
- Add `touch()` method to update `updated_at` only
- Add `timestamps` boolean flag to disable

---

#### 2.4 Model Observers ⭐
**Goal:** Separate observer classes for model events

**Desired:**
```dart
class UserObserver {
  void creating(User user) {
    user.uuid = Uuid().v4();
  }
  
  void created(User user) {
    // Send welcome email
  }
  
  void updating(User user) {
    // Log changes
  }
  
  bool deleting(User user) {
    // Prevent deletion if user has posts
    if (user.posts.isNotEmpty) {
      return false; // Cancel delete
    }
    return true;
  }
}

// Register observer:
User.observe(UserObserver());
```

**Implementation:**
- Create `Observer` base class
- Add observer registration mechanism
- Call observer methods before/after events
- Support cancellation (return `false` to prevent)

---

#### 2.5 Advanced Attribute Casting ⭐
**Goal:** Custom casters, arrays, encrypted attributes

**Desired:**
```dart
class User extends KhademModel<User> {
  @override
  Map<String, Type> get casts => {
    'email_verified_at': DateTime,
    'settings': Json, // Cast to Map<String, dynamic>
    'roles': Array, // Cast to List<String>
    'metadata': JsonArray, // Cast to List<Map<String, dynamic>>
    'password': Encrypted, // Auto encrypt/decrypt
    'preferences': UserPreferences, // Custom caster
  };
}

// Custom caster:
class UserPreferencesCaster extends AttributeCaster<UserPreferences> {
  @override
  UserPreferences get(dynamic value) {
    return UserPreferences.fromJson(jsonDecode(value));
  }
  
  @override
  dynamic set(UserPreferences value) {
    return jsonEncode(value.toJson());
  }
}
```

---

#### 2.6 Relationship Count / Aggregates ⭐
**Goal:** Load relation counts without loading full relations

**Desired:**
```dart
// Eager load counts:
final users = await User.query()
    .withCount(['posts', 'comments'])
    .get();

print(users.first.postsCount); // Access count directly

// Load aggregates:
final users = await User.query()
    .withSum('orders', 'amount') // ordersAmountSum
    .withAvg('orders', 'rating')  // ordersRatingAvg
    .withMax('posts', 'views')    // postsViewsMax
    .get();

// Conditional counts:
final users = await User.query()
    .withCount({
      'posts': (q) => q.where('published', '=', true),
      'comments': (q) => q.where('approved', '=', true),
    })
    .get();
```

---

### Priority 3: Quality of Life Improvements

#### 3.1 Better Error Messages
- Add validation for missing relations
- Warn when accessing unloaded relations
- Provide helpful error messages for mass assignment violations

#### 3.2 Model Factory / Seeding Support
- Add model factories for testing
- Seed database with fake data

#### 3.3 Global Scopes
- Auto-apply scopes to all queries (e.g., tenant filtering)

#### 3.4 Attribute Mutators
- `setAttribute()` and `getAttribute()` hooks
- Transform data on get/set

#### 3.5 Dirty Tracking
- `isDirty()`, `getOriginal()`, `getChanges()`
- Track which attributes changed

---

## 📋 Implementation Plan

### Phase 1: Core Enhancements (Week 1)
1. ✅ Add model-level `defaultRelations` property for default eager loading *(COMPLETE - Oct 5, 2025)*
2. ✅ Implement async computed properties *(COMPLETE - Oct 7, 2025)*
3. ✅ Add guarded/protected attributes *(COMPLETE - Oct 7, 2025)*
4. ⬜ Create direct relation accessors pattern *(3-4 hours)* - IN PROGRESS
5. ✅ Enhanced request context cleanup *(COMPLETE - Oct 7, 2025)*

### Phase 2: Advanced Features (Week 2)
6. ⬜ Implement query scopes *(4-5 hours)*
7. ⬜ Add soft deletes mixin *(3-4 hours)*
8. ⬜ Add timestamps mixin *(2-3 hours)*
9. ⬜ Create model observers *(4-5 hours)*

### Phase 3: Polish & Testing (Week 3)
10. ⬜ Advanced casting (Json, Array, Encrypted) *(4-5 hours)*
11. ⬜ Relationship counts/aggregates *(3-4 hours)*
12. ⬜ Comprehensive test suite *(8-10 hours)*
13. ⬜ Documentation and examples *(4-5 hours)*

### Phase 4: Database Query Enhancements (Future - separate branch)
14. ⬜ Nested `whereHas()` support *(3-4 hours)*
    - Allow nested relation queries: `whereHas('relation.nestedRelation', callback)`
    - Example:
      ```dart
      // Current: Direct nested path (limited)
      .whereHas('chat_room_users.user', (subQb) {
        subQb.where('id', '=', userId);
        subQb.whereLike('name', '%search%');
      })
      
      // Desired: Nested whereHas within whereHas (more flexible)
      .whereHas('chat_room_users', (subQb) {
        subQb.where('user_id', '=', userId);
        subQb.whereHas('user', (userQb) {
          userQb.whereLike('name', '%search%');
        });
      })
      ```
    - **Branch:** `feature/database-query-builder-enhancements`
    - **Benefits:** More intuitive nested queries, better query composition

**Total Estimated Time:** 50-60 hours

---

## 🔧 Technical Considerations

### Breaking Changes
- None if implemented carefully
- All enhancements should be backward compatible
- Existing `withRelations()` stays, `with()` is alias
- `fillable` behavior unchanged, `guarded` is additive

### Performance Impact
- Async computed properties: Minimal (only computed when accessed)
- Relation accessors: Zero overhead (just getters)
- Soft deletes: Small overhead (one WHERE clause)
- Timestamps: Minimal (set on save)

### Dependencies
- No new package dependencies required
- May add code generation package later for relation accessors

---

## 📝 Next Steps

1. **Review and approve** this enhancement plan
2. **Prioritize** which features to implement first
3. **Create feature branch**: `feature/model-enhancements`
4. **Implement Phase 1** core enhancements
5. **Write tests** for each feature
6. **Update documentation** with examples
7. **Merge to dev** and test in real applications

---

## 💡 Example: Enhanced Model

```dart
class ChatRoom extends KhademModel<ChatRoom> with SoftDeletes, Timestamps {
  late String? name;
  late String type; // 'private' or 'group'
  late int? ownerId;
  
  // Default relations to always eager load
  @override
  List<dynamic> get with => ['users.user', 'owner'];
  
  // Fillable (whitelist)
  @override
  List<String> get fillable => ['name', 'type', 'owner_id'];
  
  // Guarded (blacklist - alternative to fillable)
  @override
  List<String> get guarded => ['id', 'created_at', 'updated_at', 'deleted_at'];
  
  // Protected from JSON serialization
  @override
  List<String> get protected => ['deleted_at'];
  
  // Async computed properties
  @override
  Map<String, dynamic> get computed => {
    'display_name': () async => await _getDisplayName(),
    'users_count': () async => users.length, // users already loaded!
    'is_private': () => type == 'private',
  };
  
  // Direct relation accessors (no casting needed!)
  List<ChatRoomUser> get users => getRelation('users') ?? [];
  User? get owner => getRelation('owner');
  
  // Async relation accessors (with lazy loading)
  Future<List<ChatRoomUser>> get usersAsync async {
    if (!isRelationLoaded('users')) {
      await loadRelation('users');
    }
    return users;
  }
  
  // Relation definitions
  @override
  Map<String, RelationDefinition> get relations => {
    'users': RelationDefinition.hasMany(
      relatedTable: 'chat_room_users',
      foreignKey: 'chat_room_id',
      localKey: 'id',
      factory: () => ChatRoomUser(),
    ),
    'owner': RelationDefinition.belongsTo(
      relatedTable: 'users',
      foreignKey: 'id',
      localKey: 'owner_id',
      factory: () => User(),
    ),
  };
  
  // Query scopes
  QueryBuilderInterface<ChatRoom> scopePrivate(QueryBuilderInterface<ChatRoom> query) {
    return query.where('type', '=', 'private');
  }
  
  QueryBuilderInterface<ChatRoom> scopeForUser(
    QueryBuilderInterface<ChatRoom> query,
    int userId,
  ) {
    return query.whereHas('users', (q) {
      q.where('user_id', '=', userId);
    });
  }
  
  // Helper for display name
  Future<String> _getDisplayName() async {
    if (type == 'private' && name == null) {
      final roomUsers = await usersAsync;
      final otherUser = roomUsers.firstWhere(
        (u) => u.userId.toString() != RequestContext.userId,
        orElse: () => ChatRoomUser(),
      );
      
      if (!otherUser.isRelationLoaded('user')) {
        await otherUser.loadRelation('user');
      }
      
      return otherUser.user?.name ?? 'Private Chat';
    }
    return name ?? 'Group Chat';
  }
  
  @override
  ChatRoom newFactory(Map<String, dynamic> data) => ChatRoom()..fromJson(data);
}

// Usage examples:
void main() async {
  // Model's 'with' property auto-loads users.user and owner
  final rooms = await ChatRoom.query()
      .private() // Query scope
      .forUser(123) // Query scope with parameter
      .get(); // Auto-loads: users.user, owner
  
  final room = rooms.first;
  
  // Direct relation access (already loaded!)
  print(room.users.length); // No casting needed!
  print(room.owner?.name); // Type-safe
  
  // Async computed properties work with loaded relations
  print(await room.getComputedAttribute('display_name'));
  
  // Or access via appends
  final json = await room.append(['display_name', 'users_count']).toJson();
  print(json['display_name']);
  
  // Can exclude default relations if needed
  final lightRooms = await ChatRoom.query()
      .without(['users']) // Don't load users
      .get(); // Only loads: owner
  
  // Or load additional relations beyond defaults
  final roomsWithMessages = await ChatRoom.query()
      .withRelations(['messages']) // Adds to default 'with'
      .get(); // Loads: users.user, owner, messages
  
  // Soft delete
  await room.delete(); // Sets deleted_at
  await room.restore(); // Restores
  await room.forceDelete(); // Permanently deletes
  
  // Timestamps auto-managed
  print(room.createdAt);
  print(room.updatedAt);
}
```

---

<<<<<<< HEAD
**Status:** � In Progress - Phase 1 Nearly Complete  
**Last Updated:** October 8, 2025  
**Next:** Complete direct relation accessors, then move to Phase 2
=======
**Status:** ✅ Phase 1-3 Complete! 🎉  
**Current:** All Phases Complete - Ready for Final Testing & Merge  
**Completed:**  
- ✅ Phase 1: Default Relations, Async Computed, Guarded/Protected, Relation Accessors  
- ✅ Phase 2: Query Scopes, Soft Deletes, Timestamps  
- ✅ Phase 3: Advanced Casting, Relationship Aggregates, Model Observers  

**Test Summary:**  
- Phase 1-2: 90+ tests passing ✅  
- Advanced Casting: 63 tests passing ✅  
- Model Observers: 35 tests passing ✅  
- **Total: 188+ tests passing** ✅

**Documentation:**  
- DEFAULT_RELATIONS_GUIDE.md (600+ lines)  
- QUERY_SCOPES_GUIDE.md (500+ lines)  
- SOFT_DELETES_GUIDE.md (600+ lines)  
- ADVANCED_CASTING_GUIDE.md (400+ lines)  
- RELATIONSHIP_AGGREGATES_GUIDE.md (600+ lines)  
- MODEL_OBSERVERS_GUIDE.md (900+ lines)  
- **Total: 3,600+ lines of documentation**
>>>>>>> 209a8e4e
<|MERGE_RESOLUTION|>--- conflicted
+++ resolved
@@ -730,11 +730,6 @@
 
 ---
 
-<<<<<<< HEAD
-**Status:** � In Progress - Phase 1 Nearly Complete  
-**Last Updated:** October 8, 2025  
-**Next:** Complete direct relation accessors, then move to Phase 2
-=======
 **Status:** ✅ Phase 1-3 Complete! 🎉  
 **Current:** All Phases Complete - Ready for Final Testing & Merge  
 **Completed:**  
@@ -755,5 +750,4 @@
 - ADVANCED_CASTING_GUIDE.md (400+ lines)  
 - RELATIONSHIP_AGGREGATES_GUIDE.md (600+ lines)  
 - MODEL_OBSERVERS_GUIDE.md (900+ lines)  
-- **Total: 3,600+ lines of documentation**
->>>>>>> 209a8e4e
+- **Total: 3,600+ lines of documentation**