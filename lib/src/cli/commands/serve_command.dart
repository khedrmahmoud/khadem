--- conflicted
+++ resolved
@@ -100,39 +100,6 @@
   Future<void> _connectToVmService() async {
     _vmServiceUri = 'ws://localhost:$_vmServicePort/ws';
 
-<<<<<<< HEAD
-    // Try multiple times to connect
-    for (int attempt = 1; attempt <= 5; attempt++) {
-      try {
-        logger.info('🔗 Connection attempt $attempt/5...');
-        _vmService = await vmServiceConnectUri(_vmServiceUri!);
-        final vm = await _vmService!.getVM();
-        _mainIsolate = vm.isolates?.first;
-
-        if (_mainIsolate != null) {
-          // Try to resume the isolate if it's paused (due to --pause-isolates-on-start)
-          try {
-            await _vmService!.resume(_mainIsolate!.id!);
-          } catch (e) {
-            // Isolate might already be running, which is fine
-            logger.warning(
-              '⚠️ Could not resume isolate (might already be running): $e',
-            );
-          }
-          logger.info(
-            '✅ Connected to VM Service. Hot reload and restart are active.',
-          );
-          _vmServiceConnectedCompleter.complete();
-          return;
-        } else {
-          logger.warning('⚠️ No isolates found in VM, retrying...');
-        }
-      } catch (e) {
-        logger.warning('⚠️ VM Service connection attempt $attempt failed: $e');
-        if (attempt < 5) {
-          await Future.delayed(const Duration(seconds: 1));
-        }
-=======
     try {
       logger.info('🔗 Connecting to VM Service for hot reload...');
       _vmService = await vmServiceConnectUri(_vmServiceUri!);
@@ -143,7 +110,6 @@
         logger.info('✅ Hot reload enabled (VM Service connected)');
       } else {
         logger.warning('⚠️ Hot reload unavailable (no isolates found)');
->>>>>>> bf76ff80
       }
     } catch (e) {
       logger
@@ -177,20 +143,6 @@
 
   void _setupStdinListener() {
     if (_stdinSubscription != null) return;
-<<<<<<< HEAD
-    logger.info(
-      '💡 Press "r" for hot reload, "f" for full restart, "q" to quit.',
-    );
-    try {
-      stdin.lineMode = false;
-      stdin.echoMode = false;
-    } catch (e) {
-      logger.warning(
-        'Could not set terminal to raw mode. Press Enter after typing a command.',
-      );
-    }
-=======
->>>>>>> bf76ff80
 
     logger.info('💡 Commands: [r] reload | [f] full restart | [q] quit');
 
@@ -209,18 +161,8 @@
         case 'r':
           _hotReload();
           break;
-<<<<<<< HEAD
-        case 'f': // Full restart
-          _hotRestart();
-          break;
-        case 'c': // Add 'c' to clear consecutive failures
-          logger.info(
-            '🔄 Failure count cleared. Server will restart on next file change.',
-          );
-=======
         case 'f':
           _fullRestart();
->>>>>>> bf76ff80
           break;
         case 'q':
         case 'quit':
@@ -251,17 +193,8 @@
         logger.error('❌ Hot reload failed');
       }
     } catch (e) {
-<<<<<<< HEAD
-      logger.error('❌ Hot reload failed: $e');
-    }
-  }
-
-  Future<void> _hotRestart() async {
-    await _fullRestart();
-=======
       logger.error('❌ Hot reload error: $e');
     }
->>>>>>> bf76ff80
   }
 
   Future<void> _fullRestart() async {
